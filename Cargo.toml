--- conflicted
+++ resolved
@@ -16,23 +16,15 @@
 hyper = { git = "https://github.com/furakus/hyper", branch = "aggressive" }
 language-tags = "0.2"
 lazy_static = "0.2"
-<<<<<<< HEAD
-mime = "0.2"
+mime = "0.3"
 native-tls = "0.1"
 openssl = "0.9"
-=======
-mime = "0.3"
->>>>>>> 09a52934
 regex = "0.2"
 ring = "0.11"
 serde = "1.0"
 serde_derive = "1.0"
 serde_json = "1.0"
 tokio-core = "0.1"
-<<<<<<< HEAD
 tokio-tls = "0.1"
-url = "1.4"
-=======
 url = "1.5"
->>>>>>> 09a52934
 uuid = { version = "0.4", features = ["v4"] }