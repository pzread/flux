[package]
name = "furakus"
version = "0.0.1"
authors = ["PZ Read <netfirewall@gmail.com>"]
license = "MIT"
repository = "https://github.com/pzread/furakus"

[badges]
travis-ci = { repository = "pzread/furakus" }
appveyor = { repository = "pzread/furakus" }

[dependencies]
bytes = "0.4"
dotenv = "0.10"
futures = "0.1"
<<<<<<< HEAD
hyper = { git = "https://github.com/pzread/hyper", branch = "aggressive" }
=======
hyper = { git = "https://github.com/pzread/hyper", branch = "expect" }
language-tags = "0.2"
>>>>>>> f52bcea8
lazy_static = "0.2"
mime = "0.2"
native-tls = { git = "https://github.com/furakus/rust-native-tls.git", branch = "limit" }
regex = "0.2"
ring = "0.9"
serde = "1.0"
serde_derive = "1.0"
serde_json = "1.0"
tokio-core = "0.1"
tokio-tls = { git = "https://github.com/furakus/tokio-tls.git", branch = "limit" }
url = "1.4"
uuid = { version = "0.4", features = ["v4"] }<|MERGE_RESOLUTION|>--- conflicted
+++ resolved
@@ -13,12 +13,8 @@
 bytes = "0.4"
 dotenv = "0.10"
 futures = "0.1"
-<<<<<<< HEAD
 hyper = { git = "https://github.com/pzread/hyper", branch = "aggressive" }
-=======
-hyper = { git = "https://github.com/pzread/hyper", branch = "expect" }
 language-tags = "0.2"
->>>>>>> f52bcea8
 lazy_static = "0.2"
 mime = "0.2"
 native-tls = { git = "https://github.com/furakus/rust-native-tls.git", branch = "limit" }
