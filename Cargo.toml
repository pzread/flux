--- conflicted
+++ resolved
@@ -13,11 +13,7 @@
 bytes = "0.4"
 dotenv = "0.10"
 futures = "0.1"
-<<<<<<< HEAD
-hyper = { git = "https://github.com/furakus/hyper", branch = "aggressive" }
-=======
 hyper = { git = "https://github.com/hyperium/hyper" }
->>>>>>> d386c647
 language-tags = "0.2"
 lazy_static = "0.2"
 mime = "0.3"
@@ -29,10 +25,6 @@
 serde_derive = "1.0"
 serde_json = "1.0"
 tokio-core = "0.1"
-<<<<<<< HEAD
-tokio-proto = "0.1"
-tokio-tls = { version = "0.1", features = ["tokio-proto"] }
-=======
->>>>>>> d386c647
+tokio-tls = { version = "0.1" }
 url = "1.5"
 uuid = { version = "0.5", features = ["v4"] }