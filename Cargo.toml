[package]
name = "furakus"
version = "0.0.1"
authors = ["PZ Read <netfirewall@gmail.com>"]
license = "MIT"
repository = "https://github.com/pzread/furakus"

[badges]
travis-ci = { repository = "pzread/furakus" }
appveyor = { repository = "pzread/furakus" }

[dependencies]
bytes = "0.4"
dotenv = "0.10"
futures = "0.1"
hyper = { git = "https://github.com/furakus/hyper", branch = "aggressive" }
language-tags = "0.2"
lazy_static = "0.2"
mime = "0.3"
native-tls = "0.1"
openssl = "0.9"
regex = "0.2"
ring = "0.12"
serde = "1.0"
serde_derive = "1.0"
serde_json = "1.0"
tokio-core = "0.1"
<<<<<<< HEAD
tokio-tls = "0.1"
=======
tokio-proto = "0.1"
>>>>>>> 0e7b5273
url = "1.5"
uuid = { version = "0.5", features = ["v4"] }<|MERGE_RESOLUTION|>--- conflicted
+++ resolved
@@ -25,10 +25,7 @@
 serde_derive = "1.0"
 serde_json = "1.0"
 tokio-core = "0.1"
-<<<<<<< HEAD
-tokio-tls = "0.1"
-=======
 tokio-proto = "0.1"
->>>>>>> 0e7b5273
+tokio-tls = { version = "0.1", features = ["tokio-proto"] }
 url = "1.5"
 uuid = { version = "0.5", features = ["v4"] }