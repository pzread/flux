--- conflicted
+++ resolved
@@ -15,11 +15,7 @@
 extern crate serde_derive;
 extern crate serde_json;
 extern crate tokio_core as tokio;
-<<<<<<< HEAD
-extern crate tokio_proto;
 extern crate tokio_tls;
-=======
->>>>>>> d386c647
 extern crate url;
 extern crate uuid;
 mod auth;
@@ -45,13 +41,14 @@
 use pool::Pool;
 use regex::Regex;
 use serde::de::DeserializeOwned;
-use std::{env, thread};
+use std::{env, mem, thread};
 use std::fs::File;
 use std::io::{BufReader, Read};
 use std::marker::PhantomData;
 use std::sync::{Arc, RwLock};
 use std::time::Duration;
 use tokio::reactor::{self, Core};
+use tokio_tls::TlsAcceptorExt;
 use utils::BoxedFuture;
 
 #[derive(Debug)]
@@ -212,11 +209,36 @@
             None => return future::ok(Response::new().with_status(StatusCode::NotFound)).boxed2(),
         };
         req.body()
-            .for_each(move |chunk| {
-                let mut flow = flow_ptr.write().unwrap();
-                flow.push(chunk.into_bytes())
-                    .map(|_| ())
-                    .map_err(|_| hyper::error::Error::Incomplete)
+            .fold(Vec::<u8>::with_capacity(flow::REF_SIZE * 2), {
+                let flow_ptr = flow_ptr.clone();
+                move |mut buf_chunk, chunk| {
+                    buf_chunk.extend_from_slice(&chunk);
+                    if buf_chunk.len() >= flow::REF_SIZE {
+                        let chunk = mem::replace(
+                            &mut buf_chunk,
+                            Vec::<u8>::with_capacity(flow::REF_SIZE * 2),
+                        );
+                        let mut flow = flow_ptr.write().unwrap();
+                        flow.push(chunk)
+                            .map(|_| buf_chunk)
+                            .map_err(|_| hyper::error::Error::Incomplete)
+                            .boxed2()
+                    } else {
+                        future::ok(buf_chunk).boxed2()
+                    }
+                }
+            })
+            .and_then(move |chunk| {
+                // Flush remaining chunk.
+                if chunk.len() > 0 {
+                    let mut flow = flow_ptr.write().unwrap();
+                    flow.push(chunk)
+                        .map(|_| ())
+                        .map_err(|_| hyper::error::Error::Incomplete)
+                        .boxed2()
+                } else {
+                    future::ok(()).boxed2()
+                }
             })
             .and_then(|_| Ok(Self::response_ok()))
             .or_else(|_| Ok(Self::response_error("Not Ready")))
@@ -543,18 +565,29 @@
             let mut core = Core::new().unwrap();
             let handle = core.handle();
             let remote = core.remote();
-<<<<<<< HEAD
-            let http = Http::new();
             // Create the corresponding binding function.
-            let bind_fn: Box<Fn(_, _, _) -> ()> = if let Some(tls_config) = tls_config {
-                let proto = tokio_tls::proto::Server::new(http, tls_config);
-                Box::new(move |handle, io, service| proto.bind_server(handle, io, service))
+            let bind_fn: Box<Fn(_, _) -> _> = if let Some(tls_config) = tls_config {
+                Box::new(move |io, service| {
+                    tls_config
+                        .accept_async(io)
+                        .map_err(|_| ())
+                        .and_then(move |io| {
+                            let http = Http::<hyper::Chunk>::new();
+                            http.serve_connection(io, service)
+                                .map(|_| ())
+                                .map_err(|_| ())
+                        })
+                        .boxed2()
+                })
             } else {
-                Box::new(move |handle, io, service| http.bind_server(handle, io, service))
+                Box::new(move |io, service| {
+                    let http = Http::<hyper::Chunk>::new();
+                    http.serve_connection(io, service)
+                        .map(|_| ())
+                        .map_err(|_| ())
+                        .boxed2()
+                })
             };
-=======
-            let http = Http::<hyper::Chunk>::new();
->>>>>>> d386c647
             println!("Worker #{} is started.", idx);
             core.run(io_rx.for_each(|io| {
                 let io = tokio::net::TcpStream::from_stream(io, &handle).unwrap();
@@ -567,14 +600,7 @@
                     data_capacity,
                     auth_ptr.clone(),
                 );
-<<<<<<< HEAD
-                bind_fn(&handle, io, service);
-=======
-                let fut = http.serve_connection(io, service)
-                    .map(|_| ())
-                    .map_err(|_| ());
-                handle.spawn(fut);
->>>>>>> d386c647
+                handle.spawn(bind_fn(io, service));
                 Ok(())
             })).unwrap();
         });
@@ -1598,17 +1624,30 @@
             http: HttpConnector::new(2, &core.handle()),
         };
         connector.http.enforce_http(false);
-        let client = Client::configure().connector(connector).build(&core.handle());
+        let client = Client::configure()
+            .connector(connector)
+            .build(&core.handle());
 
         let mut req = Request::new(Method::Post, format!("{}/new", prefix).parse().unwrap());
         req.set_body(DEFL_FLOW_PARAM);
-        req.headers_mut().set(ContentLength(DEFL_FLOW_PARAM.len() as u64));
+        req.headers_mut()
+            .set(ContentLength(DEFL_FLOW_PARAM.len() as u64));
         core.run(client.request(req).and_then(|res| {
             assert_eq!(res.status(), StatusCode::Ok);
             res.body().concat2().and_then(|body| {
                 let data = serde_json::from_slice::<NewResponse>(&body).unwrap();
-                assert!(Regex::new("^[a-f0-9]{32}$").unwrap().find(&data.id).is_some());
-                assert!(Regex::new("^[a-f0-9]{64}$").unwrap().find(&data.token).is_some());
+                assert!(
+                    Regex::new("^[a-f0-9]{32}$")
+                        .unwrap()
+                        .find(&data.id)
+                        .is_some()
+                );
+                assert!(
+                    Regex::new("^[a-f0-9]{64}$")
+                        .unwrap()
+                        .find(&data.token)
+                        .is_some()
+                );
                 Ok(())
             })
         })).unwrap();
