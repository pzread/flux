#[macro_use]
extern crate lazy_static;
#[macro_use]
extern crate serde_derive;
extern crate bytes;
extern crate dotenv;
extern crate futures;
extern crate hyper;
extern crate regex;
extern crate ring;
extern crate serde;
extern crate serde_json;
extern crate tokio_core as tokio;
extern crate url;
extern crate uuid;
extern crate native_tls;
extern crate tokio_tls;
mod auth;
mod flow;
mod pool;
mod utils;

use auth::{Authorizer, HMACAuthorizer};
use dotenv::dotenv;
use flow::Flow;
use futures::{Future, Sink, Stream, future, stream};
use hyper::{Method, StatusCode};
use hyper::header::{ContentLength, ContentType, Host};
use hyper::server::{Http, Request, Response, Service};
use native_tls::TlsAcceptor;
use pool::Pool;
use regex::Regex;
use std::{env, thread};
use std::fs::File;
use std::io::{BufReader, Read};
use std::sync::{Arc, Barrier, RwLock};
use std::time::Duration;
use tokio::net::TcpListener;
use tokio::reactor::{self, Core};
use tokio_tls::TlsAcceptorExt;

#[derive(Debug)]
pub enum Error {
    Invalid,
    NotReady,
    Internal(hyper::Error),
}

struct FlowService {
    pool: Arc<RwLock<Pool>>,
    remote: reactor::Remote,
    meta_capacity: u64,
    data_capacity: u64,
    authorizer: Arc<Authorizer>,
}

#[derive(Serialize, Deserialize)]
struct NewRequest {
    pub size: Option<u64>,
}

#[derive(Serialize, Deserialize, PartialEq, Debug)]
struct NewResponse {
    pub id: String,
    pub token: String,
}

#[derive(Serialize, Deserialize, PartialEq, Debug)]
struct StatusResponse {
    pub tail: u64,
    pub next: u64,
}

#[derive(Serialize, Deserialize, PartialEq, Debug)]
struct ErrorResponse {
    pub message: String,
}

type ResponseFuture = future::BoxFuture<Response, hyper::Error>;

impl FlowService {
    fn new(pool: Arc<RwLock<Pool>>,
           remote: reactor::Remote,
           meta_capacity: u64,
           data_capacity: u64,
           authorizer: Arc<Authorizer>)
           -> Self {
        FlowService {
            pool,
            remote,
            meta_capacity,
            data_capacity,
            authorizer,
        }
    }

    fn check_authorization(&self, flow_id: &str, token: &str) -> bool {
        self.authorizer.verify(flow_id, token).is_ok()
    }

    fn response_ok() -> Response {
        Response::new().with_header(ContentLength(0))
    }

    fn response_error(error: &str) -> Response {
        let body = serde_json::to_string(&ErrorResponse { message: error.to_owned() }).unwrap();
        Response::new()
            .with_status(StatusCode::BadRequest)
            .with_header(ContentLength(body.len() as u64))
            .with_body(body)
    }

    fn handle_new(&self, req: Request, _route: regex::Captures) -> ResponseFuture {
        match req.headers().get() {
            Some(&ContentLength(0)) |
            None => return future::ok(Self::response_error("Invalid Parameter")).boxed(),
            _ => (),
        };
        let pool_ptr = self.pool.clone();
        let meta_capacity = self.meta_capacity;
        let data_capacity = self.data_capacity;
        let authorizer = self.authorizer.clone();
        req.body()
            .concat()
            .map_err(|err| Error::Internal(err))
            .and_then(|body| {
                serde_json::from_slice::<NewRequest>(&body).map_err(|_| Error::Invalid)
            })
            .and_then(move |param| {
                let flow_ptr = Flow::new(flow::Config {
                                             length: param.size,
                                             meta_capacity,
                                             data_capacity,
                                             keepcount: Some(1),
                                         });
                let flow_id = flow_ptr.read().unwrap().id.to_owned();
                {
                    let mut pool = pool_ptr.write().unwrap();
                    pool.insert(flow_ptr).map(|_| flow_id.clone()).map_err(|_| Error::NotReady)
                }
            })
            .and_then(move |flow_id: String| {
                let token = authorizer.sign(&flow_id);
                let body = serde_json::to_string(&NewResponse { id: flow_id, token })
                    .unwrap()
                    .into_bytes();
                future::ok(Response::new()
                               .with_header(ContentType::json())
                               .with_header(ContentLength(body.len() as u64))
                               .with_body(body))
            })
            .or_else(|err| match err {
                         Error::Invalid => Ok(Self::response_error("Invalid Parameter")),
                         Error::NotReady => {
                             Ok(Response::new().with_status(StatusCode::ServiceUnavailable))
                         }
                         Error::Internal(err) => Err(err),
                     })
            .boxed()
    }

    fn handle_push(&self,
                   req: Request,
                   route: regex::Captures,
                   mut query: url::form_urlencoded::Parse)
                   -> ResponseFuture {
        let token = match query.find(|&(ref key, _)| key == "token") {
            Some((_, token)) => token.to_owned(),
            None => return future::ok(Self::response_error("Missing Token")).boxed(),
        };
        let flow_id = route.get(1).unwrap().as_str();
        if !self.check_authorization(flow_id, &token) {
            return future::ok(Response::new().with_status(StatusCode::NotFound)).boxed();
        }
        let flow_ptr = match self.pool.read().unwrap().get(flow_id) {
            Some(flow) => flow.clone(),
            None => return future::ok(Response::new().with_status(StatusCode::NotFound)).boxed(),
        };
        req.body()
<<<<<<< HEAD
            .for_each(move |chunk| {
                let mut flow = flow_ptr.write().unwrap();
                flow.push(chunk.into_bytes()).map(|_| ()).map_err(|_| {
                    hyper::error::Error::Incomplete
                })
=======
            .fold(Vec::<u8>::with_capacity(flow::REF_SIZE * 2), {
                let flow_ptr = flow_ptr.clone();
                move |mut buf_chunk, chunk| {
                    buf_chunk.extend_from_slice(&chunk);
                    if buf_chunk.len() >= flow::REF_SIZE {
                        let chunk = mem::replace(&mut buf_chunk,
                                                 Vec::<u8>::with_capacity(flow::REF_SIZE * 2));
                        let mut flow = flow_ptr.write().unwrap();
                        flow.push(chunk)
                            .map(|_| buf_chunk)
                            .map_err(|_| hyper::error::Error::Incomplete)
                            .boxed()
                    } else {
                        future::ok(buf_chunk).boxed()
                    }
                }
            })
            .and_then(move |chunk| {
                // Flush remaining chunk.
                if chunk.len() > 0 {
                    let mut flow = flow_ptr.write().unwrap();
                    flow.push(chunk)
                        .map(|_| ())
                        .map_err(|_| hyper::error::Error::Incomplete)
                        .boxed()
                } else {
                    future::ok(()).boxed()
                }
>>>>>>> 2f4d5d87
            })
            .and_then(|_| Ok(Self::response_ok()))
            .or_else(|_| Ok(Self::response_error("Not Ready")))
            .boxed()
    }

    fn handle_eof(&self,
                  _req: Request,
                  route: regex::Captures,
                  mut query: url::form_urlencoded::Parse)
                  -> ResponseFuture {
        let token = match query.find(|&(ref key, _)| key == "token") {
            Some((_, token)) => token.to_owned(),
            None => return future::ok(Self::response_error("Missing Token")).boxed(),
        };
        let flow_id = route.get(1).unwrap().as_str();
        if !self.check_authorization(flow_id, &token) {
            return future::ok(Response::new().with_status(StatusCode::NotFound)).boxed();
        }
        let flow_ptr = match self.pool.read().unwrap().get(flow_id) {
            Some(flow) => flow.clone(),
            None => return future::ok(Response::new().with_status(StatusCode::NotFound)).boxed(),
        };
        {
            let mut flow = flow_ptr.write().unwrap();
            flow.close()
                .then(|result| match result {
                          Ok(_) => Ok(Self::response_ok()),
                          Err(flow::Error::Invalid) => Ok(Self::response_error("Closed")),
                          _ => Ok(Response::new().with_status(StatusCode::InternalServerError)),
                      })
                .boxed()
        }
    }

    fn handle_status(&self, _req: Request, route: regex::Captures) -> ResponseFuture {
        let flow_id = route.get(1).unwrap().as_str();
        let flow_ptr = match self.pool.read().unwrap().get(flow_id) {
            Some(flow) => flow.clone(),
            None => return future::ok(Response::new().with_status(StatusCode::NotFound)).boxed(),
        };
        let body = {
                let flow = flow_ptr.read().unwrap();
                let (tail, next) = flow.get_range();
                serde_json::to_string(&StatusResponse { tail, next }).unwrap()
            }
            .into_bytes();
        future::ok(Response::new()
                       .with_header(ContentType::json())
                       .with_header(ContentLength(body.len() as u64))
                       .with_body(body))
                .boxed()
    }

    fn handle_fetch(&self, _req: Request, route: regex::Captures) -> ResponseFuture {
        let flow_id = route.get(1).unwrap().as_str();
        let chunk_index: u64 = match route.get(2).unwrap().as_str().parse() {
            Ok(index) => index,
            Err(_) => return future::ok(Self::response_error("Invalid Parameter")).boxed(),
        };
        let flow_ptr = match self.pool.read().unwrap().get(flow_id) {
            Some(flow) => flow.clone(),
            None => return future::ok(Response::new().with_status(StatusCode::NotFound)).boxed(),
        };
        {
            let flow = flow_ptr.read().unwrap();
            flow.pull(chunk_index, None)
                .and_then(|chunk| {
                    future::ok(Response::new()
                                   .with_header(ContentType::octet_stream())
                                   .with_header(ContentLength(chunk.len() as u64))
                                   .with_body(chunk))
                })
                .or_else(|err| {
                    let status = match err {
                        flow::Error::Eof | flow::Error::Dropped => StatusCode::NotFound,
                        _ => StatusCode::InternalServerError,
                    };
                    future::ok(Response::new().with_status(status))
                })
                .boxed()
        }
    }

    fn handle_pull(&self, _req: Request, route: regex::Captures) -> ResponseFuture {
        let flow_id = route.get(1).unwrap().as_str();
        let flow_ptr = match self.pool.read().unwrap().get(flow_id) {
            Some(flow) => flow.clone(),
            None => return future::ok(Response::new().with_status(StatusCode::NotFound)).boxed(),
        };
        let body_stream = stream::unfold(Some(0), move |chunk_index| {
            // Check if the flow is EOF.
            if let Some(chunk_index) = chunk_index {
                let flow = flow_ptr.read().unwrap();
                // Check if we need to get the first chunk index.
                let chunk_index = if chunk_index == 0 {
                    flow.get_range().0
                } else {
                    chunk_index
                };
                let fut = flow.pull(chunk_index, None)
                    .and_then(move |chunk| {
                        let hyper_chunk = Ok(hyper::Chunk::from(chunk));
                        future::ok((hyper_chunk, Some(chunk_index + 1)))
                    })
                    .or_else(|_| future::ok((Ok(hyper::Chunk::from(vec![])), None)));
                Some(fut)
            } else {
                None
            }
        });
        let (tx, body) = hyper::Body::pair();
        // Schedule the sender to the reactor.
        self.remote
            .spawn(move |_| {
                tx.send_all(body_stream).and_then(|(mut tx, _)| tx.close()).then(|_| Ok(()))
            });
        future::ok(Response::new().with_header(ContentType::octet_stream()).with_body(body)).boxed()
    }
}

impl Service for FlowService {
    type Request = Request;
    type Response = Response;
    type Error = hyper::Error;
    type Future = ResponseFuture;

    fn call(&self, req: Request) -> Self::Future {
        lazy_static! {
            static ref PATTERN_NEW: Regex = Regex::new(r"^/new$").unwrap();
            static ref PATTERN_PUSH: Regex = Regex::new(r"^/([a-f0-9]{32})/push$").unwrap();
            static ref PATTERN_EOF: Regex = Regex::new(r"^/([a-f0-9]{32})/eof$").unwrap();
            static ref PATTERN_STATUS: Regex = Regex::new(r"^/([a-f0-9]{32})/status$").unwrap();
            static ref PATTERN_FETCH: Regex = Regex::new(r"^/([a-f0-9]{32})/fetch/(\d+)$").unwrap();
            static ref PATTERN_PULL: Regex = Regex::new(r"^/([a-f0-9]{32})/pull$").unwrap();
        }

        let url = {
            let uri = req.uri().to_owned();
            let resolved = if uri.is_absolute() {
                url::Url::parse(uri.as_ref())
            } else {
                if let Some(host) = req.headers().get::<Host>() {
                    let hostname = host.hostname();
                    let base = match host.port() {
                        Some(port) => format!("http://{}:{}", hostname, port),
                        None => format!("http://{}", hostname),
                    };
                    url::Url::parse(&base).and_then(|url| url.join(uri.as_ref()))
                } else {
                    Err(url::ParseError::RelativeUrlWithoutBase)
                }
            };
            match resolved {
                Ok(url) => url,
                Err(_) => {
                    return future::ok(Response::new().with_status(StatusCode::BadRequest)).boxed()
                }
            }
        };

        let path = url.path();
        match req.method() {
            &Method::Post => {
                if let Some(route) = PATTERN_NEW.captures(path) {
                    self.handle_new(req, route)
                } else if let Some(route) = PATTERN_PUSH.captures(path) {
                    self.handle_push(req, route, url.query_pairs())
                } else if let Some(route) = PATTERN_EOF.captures(path) {
                    self.handle_eof(req, route, url.query_pairs())
                } else if let Some(route) = PATTERN_STATUS.captures(path) {
                    self.handle_status(req, route)
                } else {
                    future::ok(Response::new().with_status(StatusCode::NotFound)).boxed()
                }
            }
            &Method::Get => {
                if let Some(route) = PATTERN_FETCH.captures(path) {
                    self.handle_fetch(req, route)
                } else if let Some(route) = PATTERN_PULL.captures(path) {
                    self.handle_pull(req, route)
                } else {
                    future::ok(Response::new().with_status(StatusCode::NotFound)).boxed()
                }
            }
            _ => future::ok(Response::new().with_status(StatusCode::MethodNotAllowed)).boxed(),
        }
    }
}

fn config_tls(cert_path: &str, priv_path: &str) -> TlsAcceptor {
    let cert_pem = {
        let cert_file = File::open(cert_path).unwrap();
        let mut buf = Vec::new();
        BufReader::new(cert_file).read_to_end(&mut buf).unwrap();
        buf
    };
    let priv_key_pem = {
        let priv_file = File::open(priv_path).unwrap();
        let mut buf = Vec::new();
        BufReader::new(priv_file).read_to_end(&mut buf).unwrap();
        buf
    };
    let mut builder = TlsAcceptor::builder_from_pem(&cert_pem, &priv_key_pem).unwrap();
    builder.supported_protocols(&[native_tls::Protocol::Tlsv12]).unwrap();
    builder.build().unwrap()
}

fn start_service(addr: std::net::SocketAddr,
                 num_worker: usize,
                 pool_size: Option<usize>,
                 deactive_timeout: Option<Duration>,
                 meta_capacity: u64,
                 data_capacity: u64,
                 tls_config: Option<TlsAcceptor>,
                 blocking: bool)
                 -> Option<std::net::SocketAddr> {
    let upstream_listener = std::net::TcpListener::bind(&addr).unwrap();
    let pool_ptr = Pool::new(pool_size, deactive_timeout);
    let auth_ptr = Arc::new(HMACAuthorizer::new());
    let mut workers = Vec::with_capacity(num_worker);
    let barrier = Arc::new(Barrier::new(num_worker.checked_add(1).unwrap()));
    let tls_ptr = tls_config.map(|tls_config| Arc::new(tls_config));

    for idx in 0..num_worker {
        let addr = addr.clone();
        let listener = upstream_listener.try_clone().unwrap();
        let barrier = barrier.clone();
        let pool_ptr = pool_ptr.clone();
        let auth_ptr = auth_ptr.clone();
        let tls_acceptor = tls_ptr.clone();
        let worker = thread::spawn(move || {
            let mut core = Core::new().unwrap();
            let handle = core.handle();
            let remote = core.remote();
            let listener = TcpListener::from_listener(listener, &addr, &handle).unwrap();
            let acceptor: Box<Future<Item = _, Error = _>> = if let Some(tls_acceptor) =
                tls_acceptor {
                Box::new(listener
                             .incoming()
                             .for_each(move |(io, addr)| {
                    let handle = handle.clone();
                    let remote = remote.clone();
                    let pool_ptr = pool_ptr.clone();
                    let auth_ptr = auth_ptr.clone();
                    tls_acceptor
                        .accept_async(io)
                        .and_then(move |io| {
                            let service = FlowService::new(pool_ptr,
                                                           remote,
                                                           meta_capacity,
                                                           data_capacity,
                                                           auth_ptr);
                            Http::new().bind_connection(&handle, io, addr, service);
                            Ok(())
                        })
                        .or_else(|_| Ok(()))
                }))
            } else {
                Box::new(listener
                             .incoming()
                             .for_each(|(io, addr)| {
                    let service = FlowService::new(pool_ptr.clone(),
                                                   remote.clone(),
                                                   meta_capacity,
                                                   data_capacity,
                                                   auth_ptr.clone());
                    Http::new().bind_connection(&handle, io, addr, service);
                    Ok(())
                }))
            };
            barrier.wait();
            println!("Worker #{} is started.", idx);
            core.run(acceptor).unwrap();
        });
        workers.push(worker);
    }

    barrier.wait();

    if blocking {
        for worker in workers {
            worker.join().unwrap();
        }
        None
    } else {
        Some(upstream_listener.local_addr().unwrap())
    }
}

fn main() {
    dotenv().ok();
    let addr: std::net::SocketAddr = env::var("SERVER_ADDRESS").unwrap().parse().unwrap();
    let num_worker: usize = env::var("NUM_WORKER").unwrap().parse().unwrap();
    let pool_size: usize = env::var("POOL_SIZE").unwrap().parse().unwrap();
    let deactive_timeout: u64 = env::var("DEACTIVE_TIMEOUT").unwrap().parse().unwrap();
    let meta_capacity: u64 = env::var("META_CAPACITY").unwrap().parse().unwrap();
    let data_capacity: u64 = env::var("DATA_CAPACITY").unwrap().parse().unwrap();
    let tls_config = config_tls(&env::var("TLS_CERT").unwrap(), &env::var("TLS_PRIVATE").unwrap());
    start_service(addr,
                  num_worker,
                  Some(pool_size),
                  Some(Duration::from_secs(deactive_timeout)),
                  meta_capacity,
                  data_capacity,
                  Some(tls_config),
                  true);
}

#[cfg(test)]
mod tests {
    use super::*;
    use flow;
    use futures::{Future, Sink, Stream, future, stream};
    use hyper;
    use hyper::Method::{Get, Post, Put};
    use hyper::client::{Client, Request};
    use hyper::header::ContentLength;
    use hyper::status::StatusCode;
    use regex::Regex;
    use serde_json;
    use std::{str, thread};
    use std::io::prelude::*;
    use std::net::TcpStream;
    use std::sync::mpsc;
    use std::time::Duration;
    use tokio::reactor::Core;

    const MAX_CAPACITY: u64 = 1048576;

    fn spawn_server() -> (String, String) {
        let port = start_service("127.0.0.1:0".parse().unwrap(),
                                 1,
                                 Some(32),
                                 Some(Duration::from_secs(6)),
                                 MAX_CAPACITY,
                                 MAX_CAPACITY,
                                 None,
                                 false)
                .unwrap()
                .port();
        (format!("http://127.0.0.1:{}", port), format!("127.0.0.1:{}", port))
    }

    fn create_flow(prefix: &str, param: &str) -> (String, String) {
        let mut core = Core::new().unwrap();
        let client = Client::new(&core.handle());

        let mut req = Request::new(Post, format!("{}/new", prefix).parse().unwrap());
        req.set_body(param.to_owned());
        req.headers_mut().set(ContentLength(param.len() as u64));

        let data = core.run(client
                                .request(req)
                                .and_then(|res| {
                assert_eq!(res.status(), StatusCode::Ok);
                res.body().concat().and_then(|body| {
                    Ok(serde_json::from_slice::<NewResponse>(&body).unwrap())
                })
            }))
            .unwrap();

        (data.id, data.token)
    }

    fn req_push(prefix: &str,
                flow_id: &str,
                token: &str,
                payload: &[u8])
                -> (StatusCode, Option<String>) {
        let mut core = Core::new().unwrap();
        let client = Client::new(&core.handle());

        let mut req =
            Request::new(Post,
                         format!("{}/{}/push?token={}", prefix, flow_id, token).parse().unwrap());
        req.set_body(payload.to_vec());

        let (status_code, response) = core.run(client
                                                   .request(req)
                                                   .and_then(|res| {
                let status_code = res.status();
                let fut = if status_code == StatusCode::BadRequest {
                    res.body()
                        .concat()
                        .and_then(|body| {
                            let data = serde_json::from_slice::<ErrorResponse>(&body).unwrap();
                            Ok(Some(data.message))
                        })
                        .boxed()
                } else {
                    future::ok(None).boxed()
                };
                fut.and_then(move |body| Ok((status_code, body)))
            }))
            .unwrap();

        (status_code, response)
    }

    fn req_close(prefix: &str, flow_id: &str, token: &str) -> (StatusCode, Option<String>) {
        let mut core = Core::new().unwrap();
        let client = Client::new(&core.handle());

        let req =
            Request::new(Post,
                         format!("{}/{}/eof?token={}", prefix, flow_id, token).parse().unwrap());

        let (status_code, response) = core.run(client
                                                   .request(req)
                                                   .and_then(|res| {
                let status_code = res.status();
                let fut = if status_code == StatusCode::BadRequest {
                    res.body()
                        .concat()
                        .and_then(|body| {
                            let data = serde_json::from_slice::<ErrorResponse>(&body).unwrap();
                            Ok(Some(data.message))
                        })
                        .boxed()
                } else {
                    future::ok(None).boxed()
                };
                fut.and_then(move |body| Ok((status_code, body)))
            }))
            .unwrap();

        (status_code, response)
    }

    fn req_status(prefix: &str, flow_id: &str) -> (StatusCode, Option<StatusResponse>) {
        let mut core = Core::new().unwrap();
        let client = Client::new(&core.handle());

        let req = Request::new(Post, format!("{}/{}/status", prefix, flow_id).parse().unwrap());

        let (status_code, response) = core.run(client
                                                   .request(req)
                                                   .and_then(|res| {
                let status_code = res.status();
                let fut = if status_code == StatusCode::Ok {
                    res.body().concat().and_then(|body| Ok(Some(body.to_vec()))).boxed()
                } else {
                    future::ok(None).boxed()
                };
                fut.and_then(move |body| {
                    let response =
                        body.map(|data| serde_json::from_slice::<StatusResponse>(&data).unwrap());
                    Ok((status_code, response))
                })
            }))
            .unwrap();

        (status_code, response)
    }

    fn req_fetch(prefix: &str, flow_id: &str, index: u64) -> (StatusCode, Option<Vec<u8>>) {
        let mut core = Core::new().unwrap();
        let client = Client::new(&core.handle());

        let req = Request::new(Get,
                               format!("{}/{}/fetch/{}", prefix, flow_id, index).parse().unwrap());

        let (status_code, response) = core.run(client
                                                   .request(req)
                                                   .and_then(|res| {
                let status_code = res.status();
                let fut = if status_code == StatusCode::Ok {
                    res.body().concat().and_then(|body| Ok(Some(body.to_vec()))).boxed()
                } else {
                    future::ok(None).boxed()
                };
                fut.and_then(move |body| Ok((status_code, body)))
            }))
            .unwrap();

        (status_code, response)
    }

    fn req_pull(prefix: &str, flow_id: &str) -> (StatusCode, Option<Vec<u8>>) {
        let mut core = Core::new().unwrap();
        let client = Client::new(&core.handle());

        let req = Request::new(Get, format!("{}/{}/pull", prefix, flow_id).parse().unwrap());

        let (status_code, response) = core.run(client
                                                   .request(req)
                                                   .and_then(|res| {
                let status_code = res.status();
                let fut = if status_code == StatusCode::Ok {
                    res.body().concat().and_then(|body| Ok(Some(body.to_vec()))).boxed()
                } else {
                    future::ok(None).boxed()
                };
                fut.and_then(move |body| Ok((status_code, body)))
            }))
            .unwrap();

        (status_code, response)
    }

    fn check_error_response(res: Response, error: &str) -> future::BoxFuture<(), hyper::Error> {
        assert_eq!(res.status(), StatusCode::BadRequest);
        let error = error.to_owned();
        res.body()
            .concat()
            .and_then(move |body| {
                assert_eq!(serde_json::from_slice::<ErrorResponse>(&body).unwrap(),
                           ErrorResponse { message: error });
                Ok(())
            })
            .boxed()
    }

    #[test]
    fn tls_service() {
        let tls_config = config_tls("./tests/cert.pem", "./tests/private.pem");
        start_service("127.0.0.1:0".parse().unwrap(),
                      1,
                      Some(32),
                      Some(Duration::from_secs(6)),
                      MAX_CAPACITY,
                      MAX_CAPACITY,
                      Some(tls_config),
                      false)
                .unwrap()
                .port();
    }

    #[test]
    fn validate_route() {
        let (ref prefix, ref ip_prefix) = spawn_server();
        let mut core = Core::new().unwrap();
        let client = Client::new(&core.handle());
        let (ref flow_id, ref token) = create_flow(prefix, r#"{}"#);

        let req = Request::new(Post,
                               format!("{}/{}/x/../push?token={}", prefix, flow_id, token)
                                   .parse()
                                   .unwrap());
        core.run(client
                     .request(req)
                     .and_then(|res| {
                assert_eq!(res.status(), StatusCode::Ok);
                Ok(())
            }))
            .unwrap();

        let mut stream = TcpStream::connect(ip_prefix).unwrap();
        stream.write(b"GET /neo HTTP/1.0\r\n\r\n").unwrap();
        let mut data = [0u8; 12];
        stream.read_exact(&mut data).unwrap();
        assert_eq!(&str::from_utf8(&data).unwrap(), &"HTTP/1.1 400");

        let mut stream = TcpStream::connect(ip_prefix).unwrap();
        stream.write(b"GET /neo HTTP/1.0\r\nHost: http://x\r\n\r\n").unwrap();
        let mut data = [0u8; 12];
        stream.read_exact(&mut data).unwrap();
        assert_eq!(&str::from_utf8(&data).unwrap(), &"HTTP/1.1 404");

        let mut stream = TcpStream::connect(ip_prefix).unwrap();
        stream.write(&format!("GET {}/neo HTTP/1.0\r\n\r\n", prefix).into_bytes()).unwrap();
        let mut data = [0u8; 12];
        stream.read_exact(&mut data).unwrap();
        assert_eq!(&str::from_utf8(&data).unwrap(), &"HTTP/1.1 404");

        let req = Request::new(Post, format!("{}/neo", prefix).parse().unwrap());
        core.run(client
                     .request(req)
                     .and_then(|res| {
                assert_eq!(res.status(), StatusCode::NotFound);
                Ok(())
            }))
            .unwrap();

        let req = Request::new(Post, format!("{}/x/{}/push", prefix, flow_id).parse().unwrap());
        core.run(client
                     .request(req)
                     .and_then(|res| {
                assert_eq!(res.status(), StatusCode::NotFound);
                Ok(())
            }))
            .unwrap();

        let req = Request::new(Post, format!("{}/{}/pusha", prefix, flow_id).parse().unwrap());
        core.run(client
                     .request(req)
                     .and_then(|res| {
                assert_eq!(res.status(), StatusCode::NotFound);
                Ok(())
            }))
            .unwrap();

        let req = Request::new(Post, format!("{}/{}/eofa", prefix, flow_id).parse().unwrap());
        core.run(client
                     .request(req)
                     .and_then(|res| {
                assert_eq!(res.status(), StatusCode::NotFound);
                Ok(())
            }))
            .unwrap();

        let req = Request::new(Get, format!("{}/neo", prefix).parse().unwrap());
        core.run(client
                     .request(req)
                     .and_then(|res| {
                assert_eq!(res.status(), StatusCode::NotFound);
                Ok(())
            }))
            .unwrap();

        let req = Request::new(Get, format!("{}/{}/pullb", prefix, flow_id).parse().unwrap());
        core.run(client
                     .request(req)
                     .and_then(|res| {
                assert_eq!(res.status(), StatusCode::NotFound);
                Ok(())
            }))
            .unwrap();

        let req = Request::new(Get, format!("{}/{}/fetchb", prefix, flow_id).parse().unwrap());
        core.run(client
                     .request(req)
                     .and_then(|res| {
                assert_eq!(res.status(), StatusCode::NotFound);
                Ok(())
            }))
            .unwrap();

        let req = Request::new(Put, format!("{}/neo", prefix).parse().unwrap());
        core.run(client
                     .request(req)
                     .and_then(|res| {
                assert_eq!(res.status(), StatusCode::MethodNotAllowed);
                Ok(())
            }))
            .unwrap();
    }

    #[test]
    fn handle_new() {
        let prefix = &spawn_server().0;
        let mut core = Core::new().unwrap();
        let client = Client::new(&core.handle());

        let mut req = Request::new(Post, format!("{}/new", prefix).parse().unwrap());
        req.set_body(r#"{}"#);
        req.headers_mut().set(ContentLength(2));
        core.run(client
                     .request(req)
                     .and_then(|res| {
                assert_eq!(res.status(), StatusCode::Ok);
                res.body()
                    .concat()
                    .and_then(|body| {
                        let data = serde_json::from_slice::<NewResponse>(&body).unwrap();
                        assert!(Regex::new("^[a-f0-9]{32}$").unwrap().find(&data.id).is_some());
                        assert!(Regex::new("^[a-f0-9]{64}$").unwrap().find(&data.token).is_some());
                        Ok(())
                    })
            }))
            .unwrap();

        let mut req = Request::new(Post, format!("{}/new", prefix).parse().unwrap());
        req.set_body(r#"{"size": 4096}"#);
        req.headers_mut().set(ContentLength(14));
        core.run(client
                     .request(req)
                     .and_then(|res| {
                assert_eq!(res.status(), StatusCode::Ok);
                res.body()
                    .concat()
                    .and_then(|body| {
                        let data = serde_json::from_slice::<NewResponse>(&body).unwrap();
                        assert!(Regex::new("^[a-f0-9]{32}$").unwrap().find(&data.id).is_some());
                        assert!(Regex::new("^[a-f0-9]{64}$").unwrap().find(&data.token).is_some());
                        Ok(())
                    })
            }))
            .unwrap();

        let mut req = Request::new(Post, format!("{}/new", prefix).parse().unwrap());
        req.set_body(r#"{}"#);
        core.run(client.request(req).and_then(|res| {
                check_error_response(res, "Invalid Parameter")
            }))
            .unwrap();

        let mut req = Request::new(Post, format!("{}/new", prefix).parse().unwrap());
        req.set_body(r#"{"size": 4O96}"#);
        req.headers_mut().set(ContentLength(14));
        core.run(client.request(req).and_then(|res| {
                check_error_response(res, "Invalid Parameter")
            }))
            .unwrap();
    }

    #[test]
    fn handle_push_fetch() {
        let prefix = &spawn_server().0;
        let mut core = Core::new().unwrap();
        let client = Client::new(&core.handle());

        let (ref flow_id, ref token) = create_flow(prefix, r#"{}"#);
        let fake_id = "bdc62e9323003d0f5cb44c8c745a0470";
        let mal_token = "sjlc(84c84w47wq87a";
        let fake_token = "bdc62e9323003d0f5cb44c8c745a0470bdc62e9323003d0f5cb44c8c745a0470";
        let payload1: &[u8] = b"The quick brown fox jumps\nover the lazy dog";
        let payload2: &[u8] = b"The guick yellow fox jumps\nover the fast cat";

        // The empty chunk should be ignored.
        // No content length.
        let req =
            Request::new(Post,
                         format!("{}/{}/push?token={}", prefix, flow_id, token).parse().unwrap());
        core.run(client
                     .request(req)
                     .and_then(|res| {
                assert_eq!(res.status(), StatusCode::Ok);
                Ok(())
            }))
            .unwrap();
        // With 0 content length.
        assert_eq!(req_push(prefix, flow_id, token, b""), (StatusCode::Ok, None));

        let req = Request::new(Post, format!("{}/{}/push", prefix, flow_id).parse().unwrap());
        core.run(client.request(req).and_then(|res| check_error_response(res, "Missing Token")))
            .unwrap();

        assert_eq!(req_push(prefix, fake_id, token, payload1), (StatusCode::NotFound, None));
        assert_eq!(req_push(prefix, flow_id, mal_token, payload1), (StatusCode::NotFound, None));
        assert_eq!(req_push(prefix, flow_id, fake_token, payload1), (StatusCode::NotFound, None));
        assert_eq!(req_push(prefix, flow_id, token, payload1), (StatusCode::Ok, None));
        assert_eq!(req_push(prefix, flow_id, token, payload2), (StatusCode::Ok, None));

        assert_eq!(req_fetch(prefix, fake_id, 0), (StatusCode::NotFound, None));
        assert_eq!(req_fetch(prefix, flow_id, 0), (StatusCode::Ok, Some(payload1.to_vec())));
        assert_eq!(req_fetch(prefix, flow_id, 1), (StatusCode::Ok, Some(payload2.to_vec())));

        let thd = {
            let prefix = prefix.clone();
            let flow_id = flow_id.clone();
            let token = token.clone();
            let payload1 = payload1.clone();
            thread::spawn(move || {
                let prefix = &prefix;
                let flow_id = &flow_id;
                let token = &token;
                thread::park();
                thread::sleep(Duration::from_millis(1000));
                assert_eq!(req_push(prefix, flow_id, token, payload1), (StatusCode::Ok, None));
            })
        };

        thd.thread().unpark();
        assert_eq!(req_fetch(prefix, flow_id, 2), (StatusCode::Ok, Some(payload1.to_vec())));
    }

    #[test]
    fn handle_push_pull() {
        let prefix = &spawn_server().0;
        let payload = vec![1u8; flow::REF_SIZE * 10];
        let (ref flow_id, ref token) = create_flow(prefix, r#"{}"#);
        let fake_id = "bdc62e9323003d0f5cb44c8c745a0470";

        let thd = {
            let prefix = prefix.clone();
            let flow_id = flow_id.clone();
            let token = token.clone();
            let payload = payload.clone();
            thread::spawn(move || {
                let prefix = &prefix;
                let flow_id = &flow_id;
                let token = &token;
                for chunk in payload.chunks(flow::REF_SIZE * 2 + 13) {
                    assert_eq!(req_push(prefix, flow_id, token, chunk), (StatusCode::Ok, None));
                }
                assert_eq!(req_close(prefix, flow_id, token), (StatusCode::Ok, None));
            })
        };

        assert_eq!(req_pull(prefix, fake_id), (StatusCode::NotFound, None));
        assert_eq!(req_pull(prefix, flow_id), (StatusCode::Ok, Some(payload)));
        thd.join().unwrap();
    }

    #[test]
    fn handle_eof() {
        let prefix = &spawn_server().0;
        let mut core = Core::new().unwrap();
        let client = Client::new(&core.handle());
        let (ref flow_id, ref token) = create_flow(prefix, r#"{}"#);
        let fake_id = "bdc62e9323003d0f5cb44c8c745a0470";
        let mal_token = "sjlc(84c84w47wq87a";
        let fake_token = "bdc62e9323003d0f5cb44c8c745a0470bdc62e9323003d0f5cb44c8c745a0470";

        let req = Request::new(Post, format!("{}/{}/eof", prefix, flow_id).parse().unwrap());
        core.run(client.request(req).and_then(|res| check_error_response(res, "Missing Token")))
            .unwrap();

        assert_eq!(req_close(prefix, fake_id, token), (StatusCode::NotFound, None));
        assert_eq!(req_close(prefix, flow_id, mal_token), (StatusCode::NotFound, None));
        assert_eq!(req_close(prefix, flow_id, fake_token), (StatusCode::NotFound, None));
        assert_eq!(req_close(prefix, flow_id, token), (StatusCode::Ok, None));
        assert_eq!(req_push(prefix, flow_id, token, b"Hello"),
                   (StatusCode::BadRequest, Some("Not Ready".to_string())));
        assert_eq!(req_close(prefix, flow_id, token),
                   (StatusCode::BadRequest, Some("Closed".to_string())));
        assert_eq!(req_fetch(prefix, flow_id, 0), (StatusCode::NotFound, None));
        assert_eq!(req_push(prefix, flow_id, token, b"Hello"), (StatusCode::NotFound, None));
    }

    #[test]
    fn recycle_and_release() {
        let prefix = &spawn_server().0;
        let (ref flow_id, ref token) = create_flow(prefix, r#"{}"#);

        let (tx, rx) = mpsc::channel();
        let thd = {
            let prefix = prefix.to_owned();
            let flow_id = flow_id.to_owned();
            thread::spawn(move || {
                tx.send(()).unwrap();
                assert_eq!(req_fetch(&prefix, &flow_id, 100),
                           (StatusCode::InternalServerError, None));
            })
        };
        rx.recv().unwrap();
        thread::sleep(Duration::from_millis(1000));

        assert_eq!(req_close(prefix, flow_id, token), (StatusCode::Ok, None));
        assert_eq!(req_close(prefix, flow_id, token),
                   (StatusCode::BadRequest, Some("Closed".to_string())));
        assert_eq!(req_fetch(prefix, flow_id, 0), (StatusCode::NotFound, None));
        assert_eq!(req_close(prefix, flow_id, token), (StatusCode::NotFound, None));

        thd.join().unwrap();
    }

    #[test]
    fn dropped() {
        let prefix = &spawn_server().0;
        let (ref flow_id, ref token) = create_flow(prefix, r#"{}"#);
        let payload1: &[u8] = b"The quick brown fox jumps\nover the lazy dog";
        let payload2: &[u8] = b"The guick yellow fox jumps\nover the fast cat";

        assert_eq!(req_push(prefix, flow_id, token, payload1), (StatusCode::Ok, None));
        assert_eq!(req_push(prefix, flow_id, token, payload2), (StatusCode::Ok, None));
        assert_eq!(req_close(prefix, flow_id, token), (StatusCode::Ok, None));
        assert_eq!(req_fetch(prefix, flow_id, 0), (StatusCode::Ok, Some(payload1.to_vec())));
        assert_eq!(req_fetch(prefix, flow_id, 0), (StatusCode::NotFound, None));
        assert_eq!(req_pull(prefix, flow_id), (StatusCode::Ok, Some(payload2.to_vec())));
    }

    #[test]
    fn full_push() {
        let prefix = &spawn_server().0;
        let (ref flow_id, ref token) = create_flow(prefix, r#"{}"#);

        assert_eq!(req_push(prefix, flow_id, token, b"Hello"), (StatusCode::Ok, None));

        let (tx, rx) = mpsc::channel();
        {
            let prefix = prefix.clone();
            let flow_id = flow_id.clone();
            let token = token.clone();
            let tx = tx.clone();
            thread::spawn(move || {
                let prefix = &prefix;
                let flow_id = &flow_id;
                let token = &token;
                req_push(prefix, flow_id, token, &vec![0u8; MAX_CAPACITY as usize]);
                req_close(prefix, flow_id, token);
                tx.send(()).unwrap();
            });
        }
        {
            let prefix = prefix.clone();
            let flow_id = flow_id.clone();
            let token = token.clone();
            let tx = tx.clone();
            thread::spawn(move || {
                let prefix = &prefix;
                let flow_id = &flow_id;
                let token = &token;
                req_push(prefix, flow_id, token, &vec![0u8; MAX_CAPACITY as usize]);
                req_close(prefix, flow_id, token);
                tx.send(()).unwrap();
            });
        }
        rx.recv().unwrap();

        assert_eq!(req_push(prefix, flow_id, token, b"Hello"),
                   (StatusCode::BadRequest, Some("Not Ready".to_string())));

        req_pull(prefix, flow_id);
        rx.recv().unwrap();
    }

    #[test]
    fn racing_pull() {
        let prefix = &spawn_server().0;
        let (ref flow_id, ref token) = create_flow(prefix, r#"{}"#);

        let (send_tx, send_rx) = mpsc::channel();

        {
            let prefix = prefix.clone();
            let flow_id = flow_id.clone();
            let token = token.clone();
            thread::spawn(move || {
                let prefix = &prefix;
                let flow_id = &flow_id;
                let token = &token;

                let mut core = Core::new().unwrap();
                let handle = core.handle();
                let client = Client::new(&handle);

                // Infinite flow.
                let body_stream = stream::unfold((), move |_| {
                    send_tx.send(()).unwrap();
                    Some(future::ok((Ok(hyper::Chunk::from(vec![0u8; flow::REF_SIZE])), ())))
                });

                let mut req = Request::new(Post,
                                           format!("{}/{}/push?token={}", prefix, flow_id, token)
                                               .parse()
                                               .unwrap());
                let (tx, body) = hyper::Body::pair();
                req.set_body(body);

                // Schedule the sender to the reactor.
                handle.spawn(tx.send_all(body_stream).then(|_| Err(())));
                core.run(client.request(req).and_then(|_| Ok(()))).unwrap();
            });
        }

        let thd = {
            let prefix = prefix.clone();
            let flow_id = flow_id.clone();
            thread::spawn(move || {
                let mut core = Core::new().unwrap();
                let client = Client::new(&core.handle());
                let prefix = &prefix;
                let flow_id = &flow_id;

                let req = Request::new(Get,
                                       format!("{}/{}/pull", prefix, flow_id).parse().unwrap());

                let mut park_once = true;
                core.run(client
                             .request(req)
                             .and_then(|res| {
                        assert_eq!(res.status(), StatusCode::Ok);
                        res.body()
                            .for_each(move |_| {
                                if park_once {
                                    park_once = false;
                                    thread::park();
                                }
                                Ok(())
                            })
                            .boxed()
                    }))
                    .unwrap();
            })
        };

        while !send_rx.recv_timeout(Duration::from_millis(5000)).is_err() {}

        let status = req_status(prefix, flow_id).1.unwrap();

        for idx in status.tail..status.next {
            assert_eq!(req_fetch(prefix, flow_id, idx).0, StatusCode::Ok);
        }

        thd.thread().unpark();
        thd.join().unwrap();
    }

    #[test]
    fn overload() {
        let prefix = &spawn_server().0;
        let mut core = Core::new().unwrap();
        let client = Client::new(&core.handle());

        let (ref flow_id, ref token) = create_flow(prefix, r#"{}"#);
        for _ in 1..32 {
            create_flow(prefix, r#"{}"#);
        }

        let mut req = Request::new(Post, format!("{}/new", prefix).parse().unwrap());
        req.set_body(r#"{}"#);
        req.headers_mut().set(ContentLength(2));
        core.run(client
                     .request(req)
                     .and_then(|res| {
                assert_eq!(res.status(), StatusCode::ServiceUnavailable);
                Ok(())
            }))
            .unwrap();

        thread::sleep(Duration::from_secs(4));
        assert_eq!(req_push(prefix, flow_id, token, b"Hello"), (StatusCode::Ok, None));
        thread::sleep(Duration::from_secs(4));
        for _ in 0..31 {
            create_flow(prefix, r#"{}"#);
        }

        let mut req = Request::new(Post, format!("{}/new", prefix).parse().unwrap());
        req.set_body(r#"{}"#);
        req.headers_mut().set(ContentLength(2));
        core.run(client
                     .request(req)
                     .and_then(|res| {
                assert_eq!(res.status(), StatusCode::ServiceUnavailable);
                Ok(())
            }))
            .unwrap();
    }

    #[test]
    fn handle_status() {
        let prefix = &spawn_server().0;
        let (ref flow_id, ref token) = create_flow(prefix, r#"{}"#);
        let fake_id = "bdc62e9323003d0f5cb44c8c745a0470";
        assert_eq!(req_status(prefix, fake_id), (StatusCode::NotFound, None));
        assert_eq!(req_push(prefix, flow_id, token, b"Hello"), (StatusCode::Ok, None));
        assert_eq!(req_push(prefix, flow_id, token, b"Hello"), (StatusCode::Ok, None));
        assert_eq!(req_status(prefix, flow_id),
                   (StatusCode::Ok, Some(StatusResponse { tail: 0, next: 2 })));
    }

    #[test]
    fn fixed_length() {
        let prefix = &spawn_server().0;
        let mut core = Core::new().unwrap();
        let client = Client::new(&core.handle());

        let mut req = Request::new(Post, format!("{}/new", prefix).parse().unwrap());
        let body: Vec<u8> = serde_json::to_vec(&NewRequest { size: Some(5) }).unwrap();
        req.headers_mut().set(ContentLength(body.len() as u64));
        req.set_body(body);
        let (ref flow_id, ref token) = core.run(client
                                                    .request(req)
                                                    .and_then(|res| {
                assert_eq!(res.status(), StatusCode::Ok);
                res.body()
                    .concat()
                    .and_then(|body| {
                        let data = serde_json::from_slice::<NewResponse>(&body).unwrap();
                        Ok((data.id, data.token))
                    })
            }))
            .unwrap();

        assert_eq!(req_push(prefix, flow_id, token, b"Hello"), (StatusCode::Ok, None));
        assert_eq!(req_push(prefix, flow_id, token, b"World"),
                   (StatusCode::BadRequest, Some("Not Ready".to_string())));
        assert_eq!(req_close(prefix, flow_id, token),
                   (StatusCode::BadRequest, Some("Closed".to_string())));
    }
}<|MERGE_RESOLUTION|>--- conflicted
+++ resolved
@@ -177,42 +177,11 @@
             None => return future::ok(Response::new().with_status(StatusCode::NotFound)).boxed(),
         };
         req.body()
-<<<<<<< HEAD
             .for_each(move |chunk| {
                 let mut flow = flow_ptr.write().unwrap();
                 flow.push(chunk.into_bytes()).map(|_| ()).map_err(|_| {
                     hyper::error::Error::Incomplete
                 })
-=======
-            .fold(Vec::<u8>::with_capacity(flow::REF_SIZE * 2), {
-                let flow_ptr = flow_ptr.clone();
-                move |mut buf_chunk, chunk| {
-                    buf_chunk.extend_from_slice(&chunk);
-                    if buf_chunk.len() >= flow::REF_SIZE {
-                        let chunk = mem::replace(&mut buf_chunk,
-                                                 Vec::<u8>::with_capacity(flow::REF_SIZE * 2));
-                        let mut flow = flow_ptr.write().unwrap();
-                        flow.push(chunk)
-                            .map(|_| buf_chunk)
-                            .map_err(|_| hyper::error::Error::Incomplete)
-                            .boxed()
-                    } else {
-                        future::ok(buf_chunk).boxed()
-                    }
-                }
-            })
-            .and_then(move |chunk| {
-                // Flush remaining chunk.
-                if chunk.len() > 0 {
-                    let mut flow = flow_ptr.write().unwrap();
-                    flow.push(chunk)
-                        .map(|_| ())
-                        .map_err(|_| hyper::error::Error::Incomplete)
-                        .boxed()
-                } else {
-                    future::ok(()).boxed()
-                }
->>>>>>> 2f4d5d87
             })
             .and_then(|_| Ok(Self::response_ok()))
             .or_else(|_| Ok(Self::response_error("Not Ready")))
