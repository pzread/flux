--- conflicted
+++ resolved
@@ -15,11 +15,8 @@
 extern crate serde_derive;
 extern crate serde_json;
 extern crate tokio_core as tokio;
-<<<<<<< HEAD
+extern crate tokio_proto;
 extern crate tokio_tls;
-=======
-extern crate tokio_proto;
->>>>>>> 0e7b5273
 extern crate url;
 extern crate uuid;
 mod auth;
@@ -45,22 +42,14 @@
 use pool::Pool;
 use regex::Regex;
 use serde::de::DeserializeOwned;
-<<<<<<< HEAD
 use std::{env, thread};
 use std::fs::File;
 use std::io::{BufReader, Read};
-use std::sync::{Arc, RwLock};
-use std::time::Duration;
-use tokio::reactor::{self, Core};
-use tokio_tls::TlsAcceptorExt;
-=======
-use std::{env, mem, thread};
 use std::marker::PhantomData;
 use std::sync::{Arc, RwLock};
 use std::time::Duration;
 use tokio::reactor::{self, Core};
 use tokio_proto::BindServer;
->>>>>>> 0e7b5273
 use utils::BoxedFuture;
 
 #[derive(Debug)]
@@ -531,7 +520,6 @@
     let upstream_listener = std::net::TcpListener::bind(&addr).unwrap();
     let pool_ptr = Pool::new(pool_size, deactive_timeout);
     let auth_ptr = Arc::new(HMACAuthorizer::new());
-    let tls_ptr = tls_config.map(|tls_config| Arc::new(tls_config));
     let mut workers = Vec::with_capacity(num_worker);
 
     for idx in 0..num_worker {
@@ -539,21 +527,22 @@
         let (io_tx, io_rx) = futures::sync::mpsc::channel::<std::net::TcpStream>(64);
         let pool_ptr = pool_ptr.clone();
         let auth_ptr = auth_ptr.clone();
-        let tls_ptr = tls_ptr.clone();
+        let tls_config = tls_config.clone();
         thread::spawn(move || {
             let mut core = Core::new().unwrap();
+            let handle = core.handle();
             let remote = core.remote();
-            let handle = &core.handle();
-            let http = &Http::new();
+            let http = Http::new();
+            // Create the corresponding binding function.
+            let bind_fn: Box<Fn(_, _, _) -> ()> = if let Some(tls_config) = tls_config {
+                let proto = tokio_tls::proto::Server::new(http, tls_config);
+                Box::new(move |handle, io, service| proto.bind_server(handle, io, service))
+            } else {
+                Box::new(move |handle, io, service| http.bind_server(handle, io, service))
+            };
             println!("Worker #{} is started.", idx);
-<<<<<<< HEAD
-            core.run(io_rx.for_each::<_, Box<Future<Item = (), Error = ()>>>(|io| {
-                let io = tokio::net::TcpStream::from_stream(io, handle).unwrap();
-                let addr = io.peer_addr().unwrap();
-=======
             core.run(io_rx.for_each(|io| {
                 let io = tokio::net::TcpStream::from_stream(io, &handle).unwrap();
->>>>>>> 0e7b5273
                 // 4x REF_SIZE should be enough for sending a chunk.
                 io.set_send_buffer_size(flow::REF_SIZE * 4).unwrap();
                 let service = FlowService::new(
@@ -563,21 +552,8 @@
                     data_capacity,
                     auth_ptr.clone(),
                 );
-<<<<<<< HEAD
-                if let Some(ref tls_ptr) = tls_ptr {
-                    let fut = tls_ptr
-                        .accept_async(io)
-                        .map(move |io| { http.bind_connection(handle, io, addr, service); })
-                        .or_else(|_| Ok(()));
-                    Box::new(fut)
-                } else {
-                    http.bind_connection(handle, io, addr, service);
-                    Box::new(future::ok(()))
-                }
-=======
-                http.bind_server(&handle, io, service);
+                bind_fn(&handle, io, service);
                 Ok(())
->>>>>>> 0e7b5273
             })).unwrap();
         });
         workers.push(io_tx);
