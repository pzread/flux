use bytes::Bytes;
use futures::{Future, future};
use futures::sync::oneshot;
use std::collections::{HashMap, VecDeque};
use std::mem;
use std::sync::{Arc, Mutex, RwLock, Weak};
use uuid::Uuid;

<<<<<<< HEAD
=======
pub const REF_SIZE: usize = 32768;

>>>>>>> 2f4d5d87
#[derive(Debug, PartialEq)]
pub enum Error {
    Invalid,
    Dropped,
    NotReady,
    Eof,
    Other,
}

#[derive(Debug)]
pub enum Chunk {
    Data(u64, Bytes),
    Eof(u64),
}

impl Chunk {
    fn data(data: Bytes) -> Self {
        Chunk::Data(0, data)
    }

    fn eof() -> Self {
        Chunk::Eof(0)
    }

    fn count(&self) -> u64 {
        match *self {
            Chunk::Data(count, ..) => count,
            Chunk::Eof(count, ..) => count,
        }
    }

    fn len(&self) -> u64 {
        match *self {
            Chunk::Data(_, ref data) => data.len() as u64,
            Chunk::Eof(..) => 0,
        }
    }
}

type SharedChunk = Arc<Mutex<Chunk>>;

pub trait Observer: Send + Sync + 'static {
    fn on_active(&self, _flow: &Flow) {}
    fn on_close(&self, _flow: &Flow) {}
}

#[derive(Clone, Debug, PartialEq)]
enum State {
    Streaming,
    Stop,
    Closed,
}

pub struct Config {
    pub length: Option<u64>,
    pub meta_capacity: u64,
    pub data_capacity: u64,
    pub keepcount: Option<u64>,
}

pub struct Statistic {
    pub pushed: u64,
    pub dropped: u64,
    pub buffered: u64,
}

pub struct Flow {
    weakref: Weak<RwLock<Flow>>,
    pub id: String,
    config: Config,
    statistic: Statistic,
    state: State,
    next_index: u64,
    tail_index: u64,
    bucket: HashMap<u64, SharedChunk>,
    waiting_push: VecDeque<(u64, oneshot::Sender<()>)>,
    waiting_pull: Arc<Mutex<HashMap<u64, Vec<oneshot::Sender<SharedChunk>>>>>,
    observers: Vec<Box<Observer>>,
}

type FlowFuture<T> = future::BoxFuture<T, Error>;

impl Flow {
    pub fn new(config: Config) -> Arc<RwLock<Self>> {
        let flow = Flow {
            weakref: Weak::new(),
            id: Uuid::new_v4().simple().to_string(),
            config,
            statistic: Statistic {
                pushed: 0,
                dropped: 0,
                buffered: 0,
            },
            state: State::Streaming,
            next_index: 0,
            tail_index: 0,
            bucket: HashMap::new(),
            waiting_push: VecDeque::new(),
            waiting_pull: Arc::new(Mutex::new(HashMap::new())),
            observers: Vec::new(),
        };
        let flow_ptr = Arc::new(RwLock::new(flow));
        flow_ptr.write().unwrap().weakref = Arc::downgrade(&flow_ptr);
        flow_ptr
    }

    pub fn get_range(&self) -> (u64, u64) {
        (self.tail_index, self.next_index)
    }

    pub fn observe<T: Observer>(&mut self, observer: T) {
        self.observers.push(Box::new(observer));
    }

    fn update_state(&mut self, new_state: State) -> Result<(), Error> {
        match new_state {
            State::Streaming if self.state == State::Streaming => {
                self.state = State::Streaming;
                Ok(())
            }
            State::Stop if self.state == State::Streaming => {
                self.state = State::Stop;
                Ok(())
            }
            State::Closed if self.state == State::Streaming || self.state == State::Stop => {
                self.state = State::Closed;
                for observer in self.observers.iter() {
                    observer.on_close(&self);
                }
                Ok(())
            }
            _ => Err(Error::Invalid),
        }
    }

    fn check_overflow(&self) -> bool {
        lazy_static! {
            static ref META_SIZE: u64 = (mem::size_of::<Mutex<Chunk>>() +
                                         mem::size_of::<Arc<Mutex<Chunk>>>()) as u64;
        }
        (self.statistic.buffered > self.config.data_capacity) ||
        ((self.bucket.len() as u64 * *META_SIZE) > self.config.meta_capacity)
    }

    fn acquire_chunk(&mut self, chunk: Chunk) -> Result<u64, Error> {
        let chunk_len = chunk.len() as u64;

        // The order of following code is important. First check and return immediately if failed,
        // then update consistently.

        let (new_pushed, new_buffered) = match chunk {
            // EOF chunk ignores any overflow check.
            Chunk::Eof(..) => (self.statistic.pushed, self.statistic.buffered),
            _ => {
                // Check if the flow is already overflow. Return if failed.
                if self.check_overflow() {
                    return Err(Error::NotReady);
                }
                // Check statistic. Return if failed.
                let new_pushed = match self.statistic.pushed.checked_add(chunk_len) {
                    Some(new_pushed) => {
                        if let Some(length) = self.config.length {
                            // Check if the length is over.
                            if new_pushed > length {
                                return Err(Error::Invalid);
                            }
                        }
                        new_pushed
                    }
                    None => return Err(Error::Invalid),
                };
                let new_buffered = match self.statistic.buffered.checked_add(chunk_len) {
                    Some(new_buffered) => new_buffered,
                    None => return Err(Error::Invalid),
                };
                (new_pushed, new_buffered)
            }
        };
        // Check and update state. Return if failed.
        if self.update_state(match chunk {
                                 Chunk::Data(..) => State::Streaming,
                                 Chunk::Eof(..) => State::Stop,
                             })
               .is_err() {
            return Err(Error::Invalid);
        }
        // Update statistic.
        self.statistic.pushed = new_pushed;
        self.statistic.buffered = new_buffered;

        // Acquire the chunk index.
        let chunk_index = self.next_index;
        self.next_index += 1;

        let shared_chunk = Arc::new(Mutex::new(chunk));
        // Insert the chunk.
        self.bucket.insert(chunk_index, shared_chunk.clone());

        // Wake up the waiting pulls.
        if let Some(waits) = self.waiting_pull.lock().unwrap().remove(&chunk_index) {
            for wait in waits {
                // Don't unwrap, since the receiver can early quit.
                wait.send(shared_chunk.clone()).is_ok();
            }
        }

        for observer in self.observers.iter() {
            observer.on_active(&self);
        }

        // Try to sanitize the buffer.
        self.sanitize_buffer();

        Ok(chunk_index)
    }

    fn sanitize_buffer(&mut self) {
        let mut tail_index = self.tail_index;
        let next_index = self.next_index;
        let keepcount = self.config.keepcount.unwrap_or(0);

        while tail_index < next_index {
            // If there isn't overflow and the flow is streaming, benignly keep chunks alive.
            if self.state == State::Streaming && !self.check_overflow() {
                break;
            }

            let closed = {
                // Get should always success.
                let chunk = self.bucket.get(&tail_index).unwrap().lock().unwrap();
                if chunk.count() < keepcount {
                    break;
                }

                self.statistic.buffered -= chunk.len();
                self.statistic.dropped += chunk.len();

                let mut remain = chunk.len();
                while remain > 0 {
                    let new_len = if let Some(wait) = self.waiting_push.front_mut() {
                        let (new_remain, new_len) = if remain >= wait.0 {
                            (remain - wait.0, 0)
                        } else {
                            (0, wait.0 - remain)
                        };
                        remain = new_remain;
                        wait.0 = new_len;
                        wait.0
                    } else {
                        break;
                    };
                    if new_len == 0 {
                        // Remove should always success.
                        let wait = self.waiting_push.pop_front().unwrap();
                        // Don't unwrap, since the receiver can early quit.
                        wait.1.send(()).is_ok();
                    }
                }

                match *chunk {
                    Chunk::Eof(..) => true,
                    _ => false,
                }
            };

            // Try to close the flow.
            if closed {
                self.update_state(State::Closed).is_ok();
            }

            // Remove should always success.
            self.bucket.remove(&tail_index).unwrap();

            tail_index += 1;
        }

        self.tail_index = tail_index;
    }

<<<<<<< HEAD
    pub fn push(&mut self, data: Bytes) -> FlowFuture<u64> {
        self.acquire_chunk(Chunk::data(data))
=======
    pub fn push(&mut self, data: Vec<u8>) -> FlowFuture<u64> {
        let chunk = Chunk::data(data);
        let chunk_len = chunk.len();

        // Acquire the chunk. Return if failed.
        let chunk_index = match self.acquire_chunk(chunk) {
            Ok(chunk_index) => chunk_index,
            Err(err) => return future::err(err).boxed(),
        };

        // Get the overflow status first.
        let is_overflow = self.check_overflow();

        // Atomically, automatically stop the flow if it reached the end.
        if let Some(length) = self.config.length {
            if self.statistic.pushed >= length {
                // Try to stop the flow.
                self.acquire_chunk(Chunk::eof()).is_ok();
            }
        }

        // Block for overflow.
        if is_overflow {
            let (tx, rx) = oneshot::channel();
            self.waiting_push.push_back((chunk_len, tx));
            rx.map(move |_| chunk_index).map_err(|_| Error::Other).boxed()
        } else {
            future::ok(chunk_index).boxed()
        }
>>>>>>> 2f4d5d87
    }

    pub fn close(&mut self) -> FlowFuture<()> {
        future::result(self.acquire_chunk(Chunk::eof()).map(|_| ())).boxed()
    }

    pub fn pull(&self, chunk_index: u64, timeout: Option<u64>) -> FlowFuture<Bytes> {
        // Clone the chunk if exists.
        let chunk = self.bucket.get(&chunk_index).map(|chunk| chunk.clone());

        // Try to get the chunk.
        let fut = if let Some(chunk) = chunk {
            future::ok(chunk).boxed()
        } else {
            if self.state != State::Streaming {
                future::err(Error::Eof).boxed()
            } else if chunk_index < self.next_index {
                future::err(Error::Dropped).boxed()
            } else if timeout == Some(0) {
                future::err(Error::NotReady).boxed()
            } else {
                let (tx, rx) = oneshot::channel();
                let mut waiting_pull = self.waiting_pull.lock().unwrap();
                let waits = waiting_pull.entry(chunk_index).or_insert(Vec::new());
                waits.push(tx);
                rx.map_err(|_| Error::Other).boxed()
            }
        };

        let flow_ref = self.weakref.clone();
        let keepcount = self.config.keepcount;
        fut.and_then(move |chunk| {
                let flow_ptr = match flow_ref.upgrade() {
                    Some(ptr) => ptr.clone(),
                    None => return future::err(Error::Other),
                };

                let (count, result) = {
                    let mut chunk = chunk.lock().unwrap();
                    let (count, result) = match *chunk {
                        Chunk::Data(ref mut count, ref data) => (count, Ok(data.clone())),
                        Chunk::Eof(ref mut count) => (count, Err(Error::Eof)),
                    };
                    *count += 1;
                    (*count, result)
                };

                // Fast check if we need to sanitize.
                if let Some(keepcount) = keepcount {
                    if count >= keepcount {
                        let mut flow = flow_ptr.write().unwrap();
                        flow.sanitize_buffer();
                    }
                }

                future::result(result)
            })
            .boxed()
    }
}

#[cfg(test)]
pub const REF_SIZE: usize = 32768;

#[cfg(test)]
mod tests {
    use super::*;

    const FLOW_CONFIG: Config = Config {
        length: None,
        meta_capacity: 16777216,
        data_capacity: 16777216,
        keepcount: Some(1),
    };

    macro_rules! sync_assert_eq {
        ($a:expr, $b:expr) => {
            let fut = $a;
            assert_eq!(fut.wait(), $b);
        }
    }

    #[test]
    fn basic_operations() {
        let ptr = Flow::new(FLOW_CONFIG);
        sync_assert_eq!(ptr.write().unwrap().push(vec![1u8; 1234].into()), Ok(0));
        sync_assert_eq!(ptr.write().unwrap().push("hello".into()), Ok(1));
        sync_assert_eq!(ptr.read().unwrap().pull(0, Some(0)), Ok(vec![1u8; 1234].into()));
        sync_assert_eq!(ptr.read().unwrap().pull(1, Some(0)), Ok("hello".into()));
        sync_assert_eq!(ptr.read().unwrap().pull(100, Some(0)), Err(Error::NotReady));
    }

    #[test]
    fn fixed_size_flow() {
        let ptr = Flow::new(Config {
                                length: Some(10),
                                meta_capacity: 16777216,
                                data_capacity: 16777216,
                                keepcount: Some(1),
                            });
        sync_assert_eq!(ptr.write().unwrap().push("hello".into()), Ok(0));
        sync_assert_eq!(ptr.write().unwrap().push("world".into()), Ok(1));
        sync_assert_eq!(ptr.write().unwrap().push("!".into()), Err(Error::Invalid));
<<<<<<< HEAD
=======
        sync_assert_eq!(ptr.read().unwrap().pull(2, Some(0)), Err(Error::Eof));
>>>>>>> 2f4d5d87
    }

    #[test]
    fn close_flow() {
        let ptr = Flow::new(FLOW_CONFIG);
        sync_assert_eq!(ptr.write().unwrap().push("hello".into()), Ok(0));
        sync_assert_eq!(ptr.read().unwrap().pull(0, Some(0)), Ok("hello".into()));
        sync_assert_eq!(ptr.read().unwrap().pull(2, Some(0)), Err(Error::NotReady));
        sync_assert_eq!(ptr.write().unwrap().close(), Ok(()));
        sync_assert_eq!(ptr.write().unwrap().push("hello".into()), Err(Error::Invalid));
        sync_assert_eq!(ptr.read().unwrap().pull(2, Some(0)), Err(Error::Eof));
        sync_assert_eq!(ptr.read().unwrap().pull(1, Some(0)), Err(Error::Eof));
        sync_assert_eq!(ptr.write().unwrap().close(), Err(Error::Invalid));
    }

    #[test]
    fn dropped_chunk() {
        let ptr = Flow::new(Config {
                                length: None,
                                meta_capacity: (REF_SIZE * 2) as u64,
                                data_capacity: (REF_SIZE * 2) as u64,
                                keepcount: Some(2),
                            });
        let payload1 = vec![0u8; REF_SIZE];
        let payload2 = vec![1u8; REF_SIZE];
        let payload3 = vec![2u8; REF_SIZE];

        sync_assert_eq!(ptr.write().unwrap().push(payload1.clone().into()), Ok(0));
        sync_assert_eq!(ptr.write().unwrap().push(payload2.clone().into()), Ok(1));
        let fut = ptr.write().unwrap().push(payload3.clone().into());
        sync_assert_eq!(ptr.read().unwrap().pull(0, Some(0)), Ok(payload1.clone().into()));
        sync_assert_eq!(ptr.read().unwrap().pull(0, Some(0)), Ok(payload1.into()));
        sync_assert_eq!(fut, Ok(2));
        sync_assert_eq!(ptr.read().unwrap().pull(0, Some(0)), Err(Error::Dropped));
        let fut = ptr.write().unwrap().push(payload3.clone().into());
        sync_assert_eq!(ptr.read().unwrap().pull(1, Some(0)), Ok(payload2.clone().into()));
        sync_assert_eq!(ptr.read().unwrap().pull(1, Some(0)), Ok(payload2.into()));
        sync_assert_eq!(fut, Ok(3));
        sync_assert_eq!(ptr.read().unwrap().pull(1, Some(0)), Err(Error::Dropped));
        assert_eq!(ptr.read().unwrap().get_range(), (2, 4));
    }

    #[test]
    fn waiting_pull() {
        let ptr = Flow::new(FLOW_CONFIG);
        sync_assert_eq!(ptr.read().unwrap().pull(0, Some(0)), Err(Error::NotReady));
        let fut = ptr.read().unwrap().pull(1, None);
        let fut1 = ptr.write().unwrap().push("ello".into());
        let fut2 = ptr.write().unwrap().push("hello".into());
        sync_assert_eq!(fut.join3(fut1, fut2), Ok(("hello".into(), 0, 1)));
    }

    #[test]
    fn waiting_push() {
        let ptr = Flow::new(FLOW_CONFIG);
        let payload = vec![0u8; REF_SIZE];

        sync_assert_eq!(ptr.write().unwrap().push("A".into()), Ok(0));
        for idx in 1..(FLOW_CONFIG.data_capacity / REF_SIZE as u64) {
            sync_assert_eq!(ptr.write().unwrap().push(payload.clone().into()), Ok(idx));
        }
        let base_idx = FLOW_CONFIG.data_capacity / REF_SIZE as u64;
        sync_assert_eq!(ptr.write().unwrap().push("D".into()), Ok(base_idx));

        let fut = ptr.write().unwrap().push(vec![0u8; REF_SIZE].into());
        sync_assert_eq!(ptr.write().unwrap().push("C".into()), Err(Error::NotReady));
<<<<<<< HEAD
=======
        sync_assert_eq!(ptr.write().unwrap().close(), Ok(()));
>>>>>>> 2f4d5d87
        sync_assert_eq!(ptr.read().unwrap().pull(0, Some(0)), Ok("A".into()));
        sync_assert_eq!(ptr.read().unwrap().pull(1, Some(0)), Ok(payload.into()));
        sync_assert_eq!(fut, Ok(base_idx + 1));
    }

    #[test]
    fn waiting_meta() {
        let ptr = Flow::new(Config {
                                length: None,
                                meta_capacity: 4096,
                                data_capacity: 65536,
                                keepcount: Some(1),
                            });

        for _ in 0..4096 {
            ptr.write().unwrap().push("A".into());
        }

        sync_assert_eq!(ptr.write().unwrap().push("B".into()), Err(Error::NotReady));

        let next_index = {
            ptr.read().unwrap().get_range().1
        };
        for idx in 0..next_index {
            sync_assert_eq!(ptr.read().unwrap().pull(idx, Some(0)), Ok("A".into()));
        }

        let fut = ptr.write().unwrap().push("B".into());
        sync_assert_eq!(ptr.read().unwrap().pull(next_index, Some(0)), Ok("B".into()));
        sync_assert_eq!(fut, Ok(next_index));
    }

    #[test]
    fn outlive() {
        let fut = {
            let ptr = Flow::new(FLOW_CONFIG);
            sync_assert_eq!(ptr.write().unwrap().push("A".into()), Ok(0));
            let flow = ptr.read().unwrap();
            flow.pull(0, Some(0))
        };
        sync_assert_eq!(fut, Err(Error::Other));

        let fut = {
            let ptr = Flow::new(Config {
                                    length: None,
                                    meta_capacity: 16777216,
                                    data_capacity: 0,
                                    keepcount: Some(1),
                                });
            let mut flow = ptr.write().unwrap();
            flow.push("12345".into())
        };
        sync_assert_eq!(fut, Err(Error::Other));
    }

    #[test]
    fn observer() {
        let ptr = Flow::new(FLOW_CONFIG);

        #[derive(Clone)]
        struct Ob(pub Arc<Mutex<bool>>);

        impl Ob {
            fn new() -> Self {
                Ob(Arc::new(Mutex::new(false)))
            }
        }

        impl Observer for Ob {
            fn on_close(&self, _flow: &Flow) {
                let mut flag = self.0.lock().unwrap();
                *flag = true;
            }
        }

        let ob1 = Ob::new();
        let ob2 = Ob::new();
        {
            ptr.write().unwrap().observe(ob1.clone());
            ptr.write().unwrap().observe(ob2.clone());
        }

        sync_assert_eq!(ptr.write().unwrap().close(), Ok(()));
        sync_assert_eq!(ptr.read().unwrap().pull(0, Some(0)), Err(Error::Eof));
        assert_eq!(*ob1.0.lock().unwrap(), true);
        assert_eq!(*ob2.0.lock().unwrap(), true);
    }

    #[test]
    fn nonblocking() {
        let ptr = Flow::new(Config {
                                length: None,
                                meta_capacity: (REF_SIZE * 16) as u64,
                                data_capacity: (REF_SIZE * 16) as u64,
                                keepcount: None,
                            });
        let payload = vec![0u8; REF_SIZE];

        for idx in 0..16 {
            sync_assert_eq!(ptr.write().unwrap().push(payload.clone().into()), Ok(idx));
        }
        sync_assert_eq!(ptr.write().unwrap().push("world".into()), Ok(16));

        sync_assert_eq!(ptr.read().unwrap().pull(0, Some(0)), Err(Error::Dropped));
        sync_assert_eq!(ptr.read().unwrap().pull(1, Some(0)), Ok(payload.clone().into()));
        sync_assert_eq!(ptr.read().unwrap().pull(1, Some(0)), Ok(payload.into()));
    }
}<|MERGE_RESOLUTION|>--- conflicted
+++ resolved
@@ -6,11 +6,6 @@
 use std::sync::{Arc, Mutex, RwLock, Weak};
 use uuid::Uuid;
 
-<<<<<<< HEAD
-=======
-pub const REF_SIZE: usize = 32768;
-
->>>>>>> 2f4d5d87
 #[derive(Debug, PartialEq)]
 pub enum Error {
     Invalid,
@@ -290,11 +285,7 @@
         self.tail_index = tail_index;
     }
 
-<<<<<<< HEAD
     pub fn push(&mut self, data: Bytes) -> FlowFuture<u64> {
-        self.acquire_chunk(Chunk::data(data))
-=======
-    pub fn push(&mut self, data: Vec<u8>) -> FlowFuture<u64> {
         let chunk = Chunk::data(data);
         let chunk_len = chunk.len();
 
@@ -323,7 +314,6 @@
         } else {
             future::ok(chunk_index).boxed()
         }
->>>>>>> 2f4d5d87
     }
 
     pub fn close(&mut self) -> FlowFuture<()> {
@@ -427,10 +417,7 @@
         sync_assert_eq!(ptr.write().unwrap().push("hello".into()), Ok(0));
         sync_assert_eq!(ptr.write().unwrap().push("world".into()), Ok(1));
         sync_assert_eq!(ptr.write().unwrap().push("!".into()), Err(Error::Invalid));
-<<<<<<< HEAD
-=======
         sync_assert_eq!(ptr.read().unwrap().pull(2, Some(0)), Err(Error::Eof));
->>>>>>> 2f4d5d87
     }
 
     #[test]
@@ -497,10 +484,7 @@
 
         let fut = ptr.write().unwrap().push(vec![0u8; REF_SIZE].into());
         sync_assert_eq!(ptr.write().unwrap().push("C".into()), Err(Error::NotReady));
-<<<<<<< HEAD
-=======
         sync_assert_eq!(ptr.write().unwrap().close(), Ok(()));
->>>>>>> 2f4d5d87
         sync_assert_eq!(ptr.read().unwrap().pull(0, Some(0)), Ok("A".into()));
         sync_assert_eq!(ptr.read().unwrap().pull(1, Some(0)), Ok(payload.into()));
         sync_assert_eq!(fut, Ok(base_idx + 1));
