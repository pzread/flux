use flow::{Flow, Observer};
use std::collections::HashMap;
use std::iter;
use std::sync::{Arc, Mutex, RwLock, Weak};
use std::time::{Duration, Instant};

pub type SharedFlow = Arc<RwLock<Flow>>;

type LinkPointer<T> = Weak<Mutex<T>>;

struct TimeLinkNode {
    key: String,
    timestamp: Instant,
    prev: Option<LinkPointer<TimeLinkNode>>,
    next: Option<LinkPointer<TimeLinkNode>>,
}

struct Entry {
    flow: SharedFlow,
    node: Arc<Mutex<TimeLinkNode>>,
}

pub struct Pool {
    weakref: Weak<RwLock<Pool>>,
    bucket: HashMap<String, Entry>,
    pool_size: Option<usize>,
    deactive_timeout: Option<Duration>,
    timelink_head: Option<LinkPointer<TimeLinkNode>>,
    timelink_tail: Option<LinkPointer<TimeLinkNode>>,
}

impl Entry {
    fn new(flow_id: &str, flow_ptr: SharedFlow) -> Self {
        Entry {
            flow: flow_ptr,
            node: Arc::new(Mutex::new(TimeLinkNode {
                key: flow_id.to_owned(),
                timestamp: Instant::now(),
                prev: Some(Weak::new()),
                next: Some(Weak::new()),
            })),
        }
    }
}

impl TimeLinkNode {
    fn push(node: &mut TimeLinkNode, node_ptr: &Arc<Mutex<TimeLinkNode>>, pool: &mut Pool) {
        node.prev = None;
        node.next = pool.timelink_head.clone();
        let weakref = Arc::downgrade(node_ptr);
        if let Some(ref head) = pool.timelink_head {
            let head = head.upgrade().unwrap();
            head.lock().unwrap().prev = Some(weakref.clone());
        }
        pool.timelink_head = Some(weakref);
    }

    fn unlink(node: &mut TimeLinkNode, pool: &mut Pool) {
        if let Some(ref prev) = node.prev {
            // Upgrade should always success.
            let prev = prev.upgrade().unwrap();
            prev.lock().unwrap().next = node.next.clone();
        } else {
            pool.timelink_head = node.next.clone();
        }
        if let Some(ref next) = node.next {
            // Upgrade should always success.
            let next = next.upgrade().unwrap();
            next.lock().unwrap().prev = node.prev.clone();
        } else {
            pool.timelink_tail = node.prev.clone();
        }
        node.prev = Some(Weak::new());
        node.next = Some(Weak::new());
    }
}

impl Pool {
    pub fn new(pool_size: Option<usize>, deactive_timeout: Option<Duration>) -> Arc<RwLock<Self>> {
        let pool = Pool {
            weakref: Weak::new(),
            bucket: HashMap::new(),
            pool_size,
            deactive_timeout,
            timelink_head: None,
            timelink_tail: None,
        };
        let pool_ptr = Arc::new(RwLock::new(pool));
        pool_ptr.write().unwrap().weakref = Arc::downgrade(&pool_ptr);
        pool_ptr
    }

    pub fn insert(&mut self, flow_ptr: SharedFlow) -> Result<(), ()> {
        if let Some(pool_size) = self.pool_size {
            if self.bucket.len() >= pool_size {
                self.sanitize_bucket();
                if self.bucket.len() >= pool_size {
                    return Err(());
                }
            }
        }
        {
            // Occupy the flow to prevent from race condition.
            let mut flow = flow_ptr.write().unwrap();
            let node_ptr = {
                self.bucket
                    .entry(flow.id.to_owned())
                    .or_insert(Entry::new(&flow.id, flow_ptr.clone()))
                    .node
                    .clone()
            };
            {
                let mut node = node_ptr.lock().unwrap();
                TimeLinkNode::push(&mut node, &node_ptr, self);
            }
            flow.observe(self.weakref.clone());
        }
        Ok(())
    }

    pub fn get(&self, flow_id: &str) -> Option<SharedFlow> {
        self.bucket.get(flow_id).map(|entry| entry.flow.clone())
    }

    pub fn remove(&mut self, flow_id: &str) -> Result<(), ()> {
        self.bucket.remove(flow_id).ok_or(()).and_then(|entry| {
            let mut node = entry.node.lock().unwrap();
            TimeLinkNode::unlink(&mut node, self);
            Ok(())
        })
    }

    fn sanitize_bucket(&mut self) {
        let deactive_timeout = match self.deactive_timeout {
            Some(deactive_timeout) => deactive_timeout,
            None => return,
        };

        let droplist = iter::repeat(())
            .scan(self.timelink_tail.clone(), |tail_weakref, _| {
                tail_weakref
                    .as_ref()
                    .and_then(|weakref| weakref.upgrade())
                    .and_then(|tail_ptr| {
                        let node = tail_ptr.lock().unwrap();
                        if node.timestamp.elapsed() <= deactive_timeout {
                            None
                        } else {
                            *tail_weakref = node.prev.clone();
                            Some(node.key.to_owned())
                        }
                    })
            })
            .collect::<Vec<String>>();

        for key in droplist.iter() {
            // Try to remove dead flows.
            self.remove(key).is_ok();
        }
    }
}

impl Observer for Weak<RwLock<Pool>> {
    fn on_active(&self, flow: &Flow) {
        if let Some(pool_ptr) = self.upgrade() {
            // TODO minimize the pool write lock.
            let mut pool = pool_ptr.write().unwrap();
            let node_ptr = match pool.bucket.get(&flow.id) {
                Some(entry) => entry.node.clone(),
                None => return,
            };
            {
                let mut node = node_ptr.lock().unwrap();
                node.timestamp = Instant::now();
                TimeLinkNode::unlink(&mut node, &mut pool);
                TimeLinkNode::push(&mut node, &node_ptr, &mut pool);
            }
        }
    }

    fn on_close(&self, flow: &Flow) {
        if let Some(pool_ptr) = self.upgrade() {
            let mut pool = pool_ptr.write().unwrap();
            // Try to remove the flow.
            pool.remove(&flow.id).is_ok();
        }
    }
}

#[cfg(test)]
mod tests {
    use super::*;
    use flow;
    use std::thread;
    use tokio::reactor::Core;

    const FLOW_CONFIG: flow::Config = flow::Config {
        length: None,
        meta_capacity: 16777216,
        data_capacity: 16777216,
        keepcount: Some(1),
        preserve_mode: false,
    };

    #[test]
    fn basic_operations() {
        let ptr = Pool::new(None, None);
        let flow_a = Flow::new(FLOW_CONFIG);
        let flow_b = Flow::new(FLOW_CONFIG);
        let flow_c = Flow::new(FLOW_CONFIG);
        let flowa_id = flow_a.read().unwrap().id.to_owned();
        let flowb_id = flow_b.read().unwrap().id.to_owned();
        let flowc_id = flow_c.read().unwrap().id.to_owned();
        {
            let mut pool = ptr.write().unwrap();
            assert_eq!(pool.insert(flow_a.clone()), Ok(()));
            assert_eq!(pool.insert(flow_b.clone()), Ok(()));
            assert_eq!(pool.insert(flow_c.clone()), Ok(()));
        }
        {
            let pool = ptr.read().unwrap();
            assert!(Arc::ptr_eq(&pool.get(&flowa_id).unwrap(), &flow_a));
            assert!(Arc::ptr_eq(&pool.get(&flowb_id).unwrap(), &flow_b));
            assert!(!Arc::ptr_eq(&pool.get(&flowa_id).unwrap(), &flow_b));
            assert!(!Arc::ptr_eq(&pool.get(&flowb_id).unwrap(), &flow_a));
            assert!(pool.get("C").is_none());
        }
        {
            let mut pool = ptr.write().unwrap();
            assert_eq!(pool.remove(&flowb_id), Ok(()));
            assert_eq!(pool.remove(&flowa_id), Ok(()));
            assert_eq!(pool.remove(&flowc_id), Ok(()));
        }
        {
            let pool = ptr.read().unwrap();
            assert!(pool.get(&flowa_id).is_none());
            assert!(pool.get(&flowb_id).is_none());
            assert!(pool.get(&flowc_id).is_none());
        }
    }

    #[test]
    fn close_recycle() {
        let mut core = Core::new().unwrap();
        let ptr = Pool::new(None, None);
        let flow = Flow::new(FLOW_CONFIG);
<<<<<<< HEAD
        let flow_id = { flow.read().unwrap().id.to_owned() };
=======
        let flow_id = flow.read().unwrap().id.to_owned();
>>>>>>> d386c647
        {
            let mut pool = ptr.write().unwrap();
            pool.insert(flow.clone()).unwrap();
            assert!(Arc::ptr_eq(&pool.get(&flow_id).unwrap(), &flow));
        }
        {
            let fut = flow.write().unwrap().close();
            core.run(fut).unwrap();
        }
        {
            let fut = flow.read().unwrap().pull(0, Some(0));
            core.run(fut).is_err();
        }
        assert!(ptr.read().unwrap().get(&flow_id).is_none());
    }

    #[test]
    fn dropped() {
        let mut core = Core::new().unwrap();
        let flow = Flow::new(FLOW_CONFIG);
        {
            let ptr = Pool::new(None, None);
<<<<<<< HEAD
            let flow_id = { flow.read().unwrap().id.to_owned() };
=======
            let flow_id = flow.read().unwrap().id.to_owned();
>>>>>>> d386c647
            {
                let mut pool = ptr.write().unwrap();
                pool.insert(flow.clone()).unwrap();
                pool.remove(&flow_id).unwrap();
            }
            assert!(ptr.read().unwrap().get(&flow_id).is_none());
            {
                let fut = flow.write().unwrap().close();
                core.run(fut).unwrap();
            }
        }
        {
            let fut = flow.read().unwrap().pull(0, Some(0));
            assert_eq!(core.run(fut), Err(flow::Error::Eof));
        }
    }

    #[test]
    fn overload_size() {
        let ptr = Pool::new(Some(1), None);
        let flow_a = Flow::new(FLOW_CONFIG);
        let flow_b = Flow::new(FLOW_CONFIG);
        {
            let mut pool = ptr.write().unwrap();
            assert_eq!(pool.insert(flow_a.clone()), Ok(()));
            assert_eq!(pool.insert(flow_b.clone()), Err(()));
        }
    }

    #[test]
    fn overload_time() {
        let mut core = Core::new().unwrap();
        let ptr = Pool::new(Some(3), Some(Duration::from_secs(6)));
        let flow_a = Flow::new(FLOW_CONFIG);
        let flow_b = Flow::new(FLOW_CONFIG);
        let flow_c = Flow::new(FLOW_CONFIG);
        let flow_d = Flow::new(FLOW_CONFIG);
        let flow_e = Flow::new(FLOW_CONFIG);
        let flow_f = Flow::new(FLOW_CONFIG);
        {
            let mut pool = ptr.write().unwrap();
            assert_eq!(pool.insert(flow_a.clone()), Ok(()));
            assert_eq!(pool.insert(flow_b.clone()), Ok(()));
            assert_eq!(pool.insert(flow_c.clone()), Ok(()));
        }
        thread::sleep(Duration::from_secs(4));
        {
            let fut = flow_a.write().unwrap().push("Hello".into());
            core.run(fut).unwrap();
        }
        thread::sleep(Duration::from_secs(4));
        {
            let mut pool = ptr.write().unwrap();
            assert_eq!(pool.insert(flow_d.clone()), Ok(()));
            assert_eq!(pool.insert(flow_e.clone()), Ok(()));
            assert_eq!(pool.insert(flow_f.clone()), Err(()));
        }
    }
}<|MERGE_RESOLUTION|>--- conflicted
+++ resolved
@@ -244,11 +244,7 @@
         let mut core = Core::new().unwrap();
         let ptr = Pool::new(None, None);
         let flow = Flow::new(FLOW_CONFIG);
-<<<<<<< HEAD
-        let flow_id = { flow.read().unwrap().id.to_owned() };
-=======
         let flow_id = flow.read().unwrap().id.to_owned();
->>>>>>> d386c647
         {
             let mut pool = ptr.write().unwrap();
             pool.insert(flow.clone()).unwrap();
@@ -271,11 +267,7 @@
         let flow = Flow::new(FLOW_CONFIG);
         {
             let ptr = Pool::new(None, None);
-<<<<<<< HEAD
-            let flow_id = { flow.read().unwrap().id.to_owned() };
-=======
             let flow_id = flow.read().unwrap().id.to_owned();
->>>>>>> d386c647
             {
                 let mut pool = ptr.write().unwrap();
                 pool.insert(flow.clone()).unwrap();
